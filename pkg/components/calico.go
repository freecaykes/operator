--- conflicted
+++ resolved
@@ -17,53 +17,30 @@
 import "github.com/tigera/operator/version"
 
 var (
-<<<<<<< HEAD
-	CalicoRelease string = "v3.17.1"
-
-	ComponentCalicoCNI = component{
-		Version: "v3.17.1",
-=======
 	CalicoRelease string = "v3.18.1"
 
 	ComponentCalicoCNI = component{
 		Version: "v3.18.1",
->>>>>>> 3603a6cf
 		Image:   "calico/cni",
 	}
 
 	ComponentCalicoKubeControllers = component{
-<<<<<<< HEAD
-		Version: "v3.17.1",
-=======
 		Version: "v3.18.1",
->>>>>>> 3603a6cf
 		Image:   "calico/kube-controllers",
 	}
 
 	ComponentCalicoNode = component{
-<<<<<<< HEAD
-		Version: "v3.17.1",
-=======
 		Version: "v3.18.1",
->>>>>>> 3603a6cf
 		Image:   "calico/node",
 	}
 
 	ComponentCalicoTypha = component{
-<<<<<<< HEAD
-		Version: "v3.17.1",
-=======
 		Version: "v3.18.1",
->>>>>>> 3603a6cf
 		Image:   "calico/typha",
 	}
 
 	ComponentFlexVolume = component{
-<<<<<<< HEAD
-		Version: "v3.17.1",
-=======
 		Version: "v3.18.1",
->>>>>>> 3603a6cf
 		Image:   "calico/pod2daemon-flexvol",
 	}
 	ComponentOperatorInit = component{
