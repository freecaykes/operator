--- conflicted
+++ resolved
@@ -18,11 +18,8 @@
 	"fmt"
 	"strconv"
 
-<<<<<<< HEAD
-=======
 	"github.com/tigera/operator/pkg/url"
 
->>>>>>> 3603a6cf
 	appsv1 "k8s.io/api/apps/v1"
 	corev1 "k8s.io/api/core/v1"
 	policyv1beta1 "k8s.io/api/policy/v1beta1"
@@ -33,13 +30,10 @@
 
 	operatorv1 "github.com/tigera/operator/api/v1"
 	"github.com/tigera/operator/pkg/components"
-<<<<<<< HEAD
-=======
 	relasticsearch "github.com/tigera/operator/pkg/render/common/elasticsearch"
 	rmeta "github.com/tigera/operator/pkg/render/common/meta"
 	"github.com/tigera/operator/pkg/render/common/podsecuritypolicy"
 	"github.com/tigera/operator/pkg/render/common/secret"
->>>>>>> 3603a6cf
 )
 
 const (
@@ -226,11 +220,7 @@
 		createNamespace(
 			LogCollectorNamespace,
 			c.installation.KubernetesProvider))
-<<<<<<< HEAD
-	objs = append(objs, copyImagePullSecrets(c.pullSecrets, LogCollectorNamespace)...)
-=======
 	objs = append(objs, secret.ToRuntimeObjects(secret.CopyToNamespace(LogCollectorNamespace, c.pullSecrets...)...)...)
->>>>>>> 3603a6cf
 	if c.s3Credential != nil {
 		objs = append(objs, c.s3CredentialSecret())
 	}
@@ -618,21 +608,6 @@
 	return envs
 }
 
-<<<<<<< HEAD
-// Do this as a separate function to try to make updates in the future easier.
-func setFluentdCloudEnvs(envs []corev1.EnvVar) []corev1.EnvVar {
-	envs = append(envs,
-		corev1.EnvVar{Name: "DISABLE_ES_FLOW_LOG", Value: "true"},
-		corev1.EnvVar{Name: "DISABLE_ES_DNS_LOG", Value: "true"},
-		corev1.EnvVar{Name: "DISABLE_ES_AUDIT_EE_LOG", Value: "true"},
-		corev1.EnvVar{Name: "DISABLE_ES_AUDIT_KUBE_LOG", Value: "true"},
-		corev1.EnvVar{Name: "DISABLE_ES_BGP_LOG", Value: "true"},
-	)
-	return envs
-}
-
-=======
->>>>>>> 3603a6cf
 // The startup probe uses the same action as the liveness probe, but with
 // a higher failure threshold and a larger timeout to account for slow networks.
 func (c *fluentdComponent) startup() *corev1.Probe {
