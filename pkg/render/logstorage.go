--- conflicted
+++ resolved
@@ -521,10 +521,7 @@
 			ImagePullSecrets:   getImagePullSecretReferenceList(es.pullSecrets),
 			NodeSelector:       es.logStorage.Spec.DataNodeSelector,
 			ServiceAccountName: "tigera-elasticsearch",
-<<<<<<< HEAD
-=======
 			Volumes:            volumes,
->>>>>>> 601c18e0
 		},
 	}
 
@@ -1108,11 +1105,7 @@
 		},
 		Spec: kbv1.KibanaSpec{
 			Version: components.ComponentEckKibana.Version,
-<<<<<<< HEAD
-			Image:   components.GetReference(components.ComponentKibana, es.installation.Spec.Registry, es.installation.Spec.ImagePath),
-=======
 			Image:   components.GetReference(components.ComponentKibana, es.installation.Registry, es.installation.ImagePath),
->>>>>>> 601c18e0
 			Config: &cmnv1.Config{
 				Data: config,
 			},
